--- conflicted
+++ resolved
@@ -487,11 +487,7 @@
    "execution_count": 15,
    "metadata": {
     "tags": [
-<<<<<<< HEAD
-     "NBVAL_IGNORE_OUTPUT"
-=======
      "nbval-ignore-output"
->>>>>>> b97acb95
     ]
    },
    "outputs": [
@@ -533,11 +529,7 @@
    "execution_count": 16,
    "metadata": {
     "tags": [
-<<<<<<< HEAD
-     "NBVAL_IGNORE_OUTPUT"
-=======
      "nbval-ignore-output"
->>>>>>> b97acb95
     ]
    },
    "outputs": [
