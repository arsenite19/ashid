--- conflicted
+++ resolved
@@ -3,11 +3,7 @@
 import matplotlib.pyplot as plt
 import numpy as np
 
-<<<<<<< HEAD
-import pyro.incompressible.incomp_interface as incomp_interface
 import pyro.mesh.boundary as bnd
-=======
->>>>>>> 4c90ee63
 import pyro.mesh.array_indexer as ai
 from pyro.incompressible import incomp_interface
 from pyro.mesh import patch, reconstruction
